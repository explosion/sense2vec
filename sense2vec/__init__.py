--- conflicted
+++ resolved
@@ -58,27 +58,16 @@
         # even if the component is only created and not added
         Token = doc[0].__class__
         Span = doc[:1].__class__
-<<<<<<< HEAD
         Token.set_extension('in_s2v', getter=lambda t: self.in_s2v(t), force=True)
         Token.set_extension('s2v_freq', getter=lambda t: self.s2v_freq(t), force=True)
         Token.set_extension('s2v_vec', getter=lambda t: self.s2v_vec(t), force=True)
         Token.set_extension('s2v_most_similar', method=lambda t, n: self.s2v_most_sim(t, n), force=True)
+        Token.set_extension('s2v_similarity', method=lambda t, n: self.s2v_similarity(t, n), force=True)
         Span.set_extension('in_s2v', getter=lambda s: self.in_s2v(s, 'ent'), force=True)
         Span.set_extension('s2v_freq', getter=lambda s: self.s2v_freq(s, 'ent'), force=True)
         Span.set_extension('s2v_vec', getter=lambda s: self.s2v_vec(s, 'ent'), force=True)
         Span.set_extension('s2v_most_similar', method=lambda s, n: self.s2v_most_sim(s, n, 'ent'), force=True)
-=======
-        Token.set_extension('in_s2v', getter=lambda t: self.in_s2v(t))
-        Token.set_extension('s2v_freq', getter=lambda t: self.s2v_freq(t))
-        Token.set_extension('s2v_vec', getter=lambda t: self.s2v_vec(t))
-        Token.set_extension('s2v_most_similar', method=lambda t, n: self.s2v_most_sim(t, n))
-        Token.set_extension('s2v_similarity', method=lambda t, n: self.s2v_similarity(t, n), force=True)
-        Span.set_extension('in_s2v', getter=lambda s: self.in_s2v(s, 'ent'))
-        Span.set_extension('s2v_freq', getter=lambda s: self.s2v_freq(s, 'ent'))
-        Span.set_extension('s2v_vec', getter=lambda s: self.s2v_vec(s, 'ent'))
-        Span.set_extension('s2v_most_similar', method=lambda s, n: self.s2v_most_sim(s, n, 'ent'))
         Token.set_extension('s2v_similarity', method=lambda s, n: self.s2v_similarity(s, n), force=True)
->>>>>>> 8584712a
 
     def in_s2v(self, obj, attr='pos'):
         return self._get_query(obj, attr) in self.s2v
