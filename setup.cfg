[metadata]
<<<<<<< HEAD
version = 2.0.0
=======
version = 1.0.3
>>>>>>> 6259f021
description = Contextually-keyed word vectors
url = https://github.com/explosion/sense2vec
author = Explosion
author_email = contact@explosion.ai
license = MIT
long_description = file: README.md
long_description_content_type = text/markdown
classifiers =
    Development Status :: 5 - Production/Stable
    Environment :: Console
    Intended Audience :: Developers
    Intended Audience :: Science/Research
    License :: OSI Approved :: MIT License
    Operating System :: POSIX :: Linux
    Operating System :: MacOS :: MacOS X
    Operating System :: Microsoft :: Windows
    Programming Language :: Python :: 3
    Programming Language :: Python :: 3.6
    Programming Language :: Python :: 3.7
    Programming Language :: Python :: 3.8
    Topic :: Scientific/Engineering

[options]
zip_safe = true
include_package_data = true
python_requires = >=3.6
install_requires =
    spacy>=3.0.0,<4.0.0
    wasabi>=0.8.1,<1.1.0
    srsly>=2.4.0,<3.0.0
    catalogue>=2.0.1,<2.1.0
    numpy>=1.15.0
    importlib_metadata>=0.20; python_version < "3.8"

[options.entry_points]
spacy_factories =
    sense2vec = sense2vec:component.make_sense2vec
prodigy_recipes =
    sense2vec.teach = sense2vec:prodigy_recipes.teach
    sens2vec.to-patterns = sense2vec:prodigy_recipes.to_patterns
    sense2vec.eval = sense2vec:prodigy_recipes.evaluate
    sense2vec.eval-most-similar = sense2vec:prodigy_recipes.eval_most_similar
    sense2vec.eval-ab = sense2vec:prodigy_recipes.eval_ab

[bdist_wheel]
universal = true

[sdist]
formats = gztar

[flake8]
ignore = E203, E266, E501, E731, W503
max-line-length = 80
select = B,C,E,F,W,T4,B9
exclude =
    .env,
    .git,
    __pycache__,

[mypy]
ignore_missing_imports = True<|MERGE_RESOLUTION|>--- conflicted
+++ resolved
@@ -1,9 +1,5 @@
 [metadata]
-<<<<<<< HEAD
-version = 2.0.0
-=======
 version = 1.0.3
->>>>>>> 6259f021
 description = Contextually-keyed word vectors
 url = https://github.com/explosion/sense2vec
 author = Explosion
